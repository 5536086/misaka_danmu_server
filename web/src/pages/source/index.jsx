import { Tabs } from 'antd'
import { Scrapers } from './components/Scrapers'
import { Metadata } from './components/Metadata'
<<<<<<< HEAD
import { useNavigate, useSearchParams } from 'react-router-dom'
=======
import { GlobalFilter } from './components/GlobalFilter'
>>>>>>> 7728e4ec

export const Source = () => {
  const [searchParams] = useSearchParams()
  const key = searchParams.get('key') || 'scrapers'
  const navigate = useNavigate()

  return (
    <Tabs
      defaultActiveKey={key}
      items={[
        {
          label: '弹幕搜索源',
          key: 'scrapers',
          children: <Scrapers></Scrapers>,
        },
        {
          label: '元信息搜索源',
          key: 'metadata',
          children: <Metadata></Metadata>,
        },
        {
          label: '设置',
          key: 'global-filter',
          children: <GlobalFilter />,
        },
      ]}
      onChange={key => {
        navigate(`/source?key=${key}`, {
          replace: true,
        })
      }}
    />
  )
}<|MERGE_RESOLUTION|>--- conflicted
+++ resolved
@@ -1,11 +1,9 @@
 import { Tabs } from 'antd'
 import { Scrapers } from './components/Scrapers'
 import { Metadata } from './components/Metadata'
-<<<<<<< HEAD
 import { useNavigate, useSearchParams } from 'react-router-dom'
-=======
 import { GlobalFilter } from './components/GlobalFilter'
->>>>>>> 7728e4ec
+
 
 export const Source = () => {
   const [searchParams] = useSearchParams()
